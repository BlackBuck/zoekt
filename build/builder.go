// Copyright 2016 Google Inc. All rights reserved.
//
// Licensed under the Apache License, Version 2.0 (the "License");
// you may not use this file except in compliance with the License.
// You may obtain a copy of the License at
//
//    http://www.apache.org/licenses/LICENSE-2.0
//
// Unless required by applicable law or agreed to in writing, software
// distributed under the License is distributed on an "AS IS" BASIS,
// WITHOUT WARRANTIES OR CONDITIONS OF ANY KIND, either express or implied.
// See the License for the specific language governing permissions and
// limitations under the License.

// package build implements a more convenient interface for building
// zoekt indices.
package build

import (
	"crypto/sha1"
	"fmt"
	"io"
	"io/ioutil"
	"log"
	"net/url"
	"os"
	"os/exec"
	"path/filepath"
	"regexp"
	"runtime"
	"runtime/pprof"
	"sort"
	"strings"
	"sync"

	"github.com/google/zoekt"
	"github.com/google/zoekt/ctags"
)

var DefaultDir = filepath.Join(os.Getenv("HOME"), ".zoekt")

// Branch describes a single branch version.
type Branch struct {
	Name    string
	Version string
}

// Options sets options for the index building.
type Options struct {
	// IndexDir is a directory that holds *.zoekt index files.
	IndexDir string

	// SizeMax is the maximum file size
	SizeMax int

	// Parallelism is the maximum number of shards to index in parallel
	Parallelism int

	// ShardMax sets the maximum corpus size for a single shard
	ShardMax int

	// RepositoryDescription holds names and URLs for the repository.
	RepositoryDescription zoekt.Repository

	// SubRepositories is a path => sub repository map.
	SubRepositories map[string]*zoekt.Repository

	// Path to exuberant ctags binary to run
	CTags string

	// If set, ctags must succeed.
	CTagsMustSucceed bool

	// Write memory profiles to this file.
	MemProfile string

	// LargeFiles is a slice of glob patterns where matching file
	// paths should be indexed regardless of their size. The pattern syntax
	// can be found here: https://golang.org/pkg/path/filepath/#Match.
	LargeFiles []string
}

// HashOptions creates a hash of the options that affect an index.
func (o *Options) HashOptions() string {
	hasher := sha1.New()

	hasher.Write([]byte(o.CTags))
	hasher.Write([]byte(fmt.Sprintf("%t", o.CTagsMustSucceed)))
	hasher.Write([]byte(fmt.Sprintf("%d", o.SizeMax)))
	hasher.Write([]byte(fmt.Sprintf("%q", o.LargeFiles)))

	return fmt.Sprintf("%x", hasher.Sum(nil))
}

// Builder manages (parallel) creation of uniformly sized shards. The
// builder buffers up documents until it collects enough documents and
// then builds a shard and writes.
type Builder struct {
	opts     Options
	throttle chan int

	nextShardNum int
	todo         []*zoekt.Document
	size         int

	parser ctags.Parser

	building sync.WaitGroup

	errMu      sync.Mutex
	buildError error

	// temp name => final name for finished shards. We only rename
	// them once all shards succeed to avoid Frankstein corpuses.
	finishedShards map[string]string
}

type finishedShard struct {
	temp, final string
}

// SetDefaults sets reasonable default options.
func (o *Options) SetDefaults() {
	if o.CTags == "" {
		ctags, err := exec.LookPath("universal-ctags")
		if err == nil {
			o.CTags = ctags
		}
	}

	if o.CTags == "" {
		ctags, err := exec.LookPath("ctags-exuberant")
		if err == nil {
			o.CTags = ctags
		}
	}

	// Sourcegraph modification: We never want to run ctags
	o.CTags = ""

	if o.Parallelism == 0 {
		o.Parallelism = 1
	}
	if o.SizeMax == 0 {
		o.SizeMax = 128 << 10
	}
	if o.ShardMax == 0 {
		o.ShardMax = 128 << 20
	}

	if o.RepositoryDescription.Name == "" && o.RepositoryDescription.URL != "" {
		parsed, _ := url.Parse(o.RepositoryDescription.URL)
		if parsed != nil {
			o.RepositoryDescription.Name = filepath.Join(parsed.Host, parsed.Path)
		}
	}
}

func hashString(s string) string {
	h := sha1.New()
	io.WriteString(h, s)
	return fmt.Sprintf("%x", h.Sum(nil))
}

// ShardName returns the name the given index shard.
func (o *Options) shardName(n int) string {
	abs := url.QueryEscape(o.RepositoryDescription.Name)
	if len(abs) > 200 {
		abs = abs[:200] + hashString(abs)[:8]
	}
	return filepath.Join(o.IndexDir,
		fmt.Sprintf("%s_v%d.%05d.zoekt", abs, zoekt.IndexFormatVersion, n))
}

// IndexVersions returns the versions as present in the index, for
// implementing incremental indexing.
func (o *Options) IndexVersions() []zoekt.RepositoryBranch {
	fn := o.shardName(0)

	f, err := os.Open(fn)
	if err != nil {
		return nil
	}

	iFile, err := zoekt.NewIndexFile(f)
	if err != nil {
		return nil
	}
	defer iFile.Close()

	repo, index, err := zoekt.ReadMetadata(iFile)
	if err != nil {
		return nil
	}

	if index.IndexFeatureVersion != zoekt.FeatureVersion {
		return nil
	}

	if repo.IndexOptions != o.HashOptions() {
		return nil
	}

	return repo.Branches
}

// IgnoreSizeMax determines whether the max size should be ignored.
func (o *Options) IgnoreSizeMax(name string) bool {
	for _, pattern := range o.LargeFiles {
		pattern = strings.TrimSpace(pattern)
		m, _ := filepath.Match(pattern, name)
		if m {
			return true
		}
	}

	return false
}

// NewBuilder creates a new Builder instance.
func NewBuilder(opts Options) (*Builder, error) {
	opts.SetDefaults()
	if opts.RepositoryDescription.Name == "" {
		return nil, fmt.Errorf("builder: must set Name")
	}

	b := &Builder{
		opts:           opts,
		throttle:       make(chan int, opts.Parallelism),
		finishedShards: map[string]string{},
	}

	if b.opts.CTags == "" && b.opts.CTagsMustSucceed {
		return nil, fmt.Errorf("ctags binary not found, but CTagsMustSucceed set")
	}

	if strings.Contains(opts.CTags, "universal-ctags") {
		parser, err := ctags.NewParser(opts.CTags)
		if err != nil && opts.CTagsMustSucceed {
			return nil, fmt.Errorf("ctags.NewParser: %v", err)
		}

		b.parser = parser
	}
	if _, err := b.newShardBuilder(); err != nil {
		return nil, err
	}

	return b, nil
}

// AddFile is a convenience wrapper for the Add method
func (b *Builder) AddFile(name string, content []byte) error {
	return b.Add(zoekt.Document{Name: name, Content: content})
}

func (b *Builder) Add(doc zoekt.Document) error {
	// We could pass the document on to the shardbuilder, but if
	// we pass through a part of the source tree with binary/large
	// files, the corresponding shard would be mostly empty, so
	// insert a reason here too.
	if len(doc.Content) > b.opts.SizeMax && !b.opts.IgnoreSizeMax(doc.Name) {
		doc.SkipReason = fmt.Sprintf("document size %d larger than limit %d", len(doc.Content), b.opts.SizeMax)
	} else if err := zoekt.CheckText(doc.Content); err != nil {
		doc.SkipReason = err.Error()
		doc.Language = "binary"
	}

	b.todo = append(b.todo, &doc)
	b.size += len(doc.Name) + len(doc.Content)
	if b.size > b.opts.ShardMax {
		return b.flush()
	}

	return nil
}

// Finish creates a last shard from the buffered documents, and clears
// stale shards from previous runs
func (b *Builder) Finish() error {
	b.flush()
	b.building.Wait()

	if b.buildError != nil {
		for tmp := range b.finishedShards {
			log.Printf("Builder.Finish %s", tmp)
			os.Remove(tmp)
		}
		return b.buildError
	}

	for tmp, final := range b.finishedShards {
		if err := os.Rename(tmp, final); err != nil {
			b.buildError = err
		}
	}

	if b.nextShardNum > 0 {
		b.deleteRemainingShards()
	}
	return b.buildError
}

func (b *Builder) deleteRemainingShards() {
	for {
		shard := b.nextShardNum
		b.nextShardNum++
<<<<<<< HEAD
		name, err := b.opts.shardName(shard)
		if err != nil {
			break
		}

		log.Printf("Builder.deleteRemainingShards %s", name)
=======
		name := b.opts.shardName(shard)
>>>>>>> dd7d9816
		if err := os.Remove(name); os.IsNotExist(err) {
			break
		}
	}
}

func (b *Builder) flush() error {
	todo := b.todo
	b.todo = nil
	b.size = 0
	b.errMu.Lock()
	defer b.errMu.Unlock()
	if b.buildError != nil {
		return b.buildError
	}

	hasShard := b.nextShardNum > 0
	if len(todo) == 0 && hasShard {
		return nil
	}

	shard := b.nextShardNum
	b.nextShardNum++

	if b.opts.Parallelism > 1 {
		b.building.Add(1)
		go func() {
			b.throttle <- 1
			done, err := b.buildShard(todo, shard)
			<-b.throttle

			b.errMu.Lock()
			defer b.errMu.Unlock()
			if err != nil && b.buildError == nil {
				b.buildError = err
			}
			if err == nil {
				b.finishedShards[done.temp] = done.final
			}
			b.building.Done()
		}()
	} else {
		// No goroutines when we're not parallel. This
		// simplifies memory profiling.
		done, err := b.buildShard(todo, shard)
		b.buildError = err
		if err == nil {
			b.finishedShards[done.temp] = done.final
		}
		if b.opts.MemProfile != "" {
			// drop memory, and profile.
			todo = nil
			b.writeMemProfile(b.opts.MemProfile)
		}

		return b.buildError
	}

	return nil
}

var profileNumber int

func (b *Builder) writeMemProfile(name string) {
	nm := fmt.Sprintf("%s.%d", name, profileNumber)
	profileNumber++
	f, err := os.Create(nm)
	if err != nil {
		log.Fatal("could not create memory profile: ", err)
	}
	runtime.GC() // get up-to-date statistics
	if err := pprof.WriteHeapProfile(f); err != nil {
		log.Fatal("could not write memory profile: ", err)
	}
	f.Close()
	log.Printf("wrote mem profile %q", nm)
}

// map [0,inf) to [0,1) monotonically
func squashRange(j int) float64 {
	x := float64(j)
	return x / (1 + x)
}

var testRe = regexp.MustCompile("test")

type rankedDoc struct {
	*zoekt.Document
	rank []float64
}

func rank(d *zoekt.Document, origIdx int) []float64 {
	test := 0.0
	if testRe.MatchString(d.Name) {
		test = 1.0
	}

	// Smaller is earlier (=better).
	return []float64{
		// Prefer docs that are not tests
		test,

		// With many symbols
		1.0 - squashRange(len(d.Symbols)),

		// With short content
		squashRange(len(d.Content)),

		// With short names
		squashRange(len(d.Name)),

		// That is present is as many branches as possible
		1.0 - squashRange(len(d.Branches)),

		// Preserve original ordering.
		squashRange(origIdx),
	}
}

func sortDocuments(todo []*zoekt.Document) {
	rs := make([]rankedDoc, 0, len(todo))
	for i, t := range todo {
		rd := rankedDoc{t, rank(t, i)}
		rs = append(rs, rd)
	}
	sort.Slice(rs, func(i, j int) bool {
		r1 := rs[i].rank
		r2 := rs[j].rank
		for i := range r1 {
			if r1[i] < r2[i] {
				return true
			}
			if r1[i] > r2[i] {
				return false
			}
		}

		return false
	})
	for i := range todo {
		todo[i] = rs[i].Document
	}
}

func (b *Builder) buildShard(todo []*zoekt.Document, nextShardNum int) (*finishedShard, error) {
	if b.opts.CTags != "" {
		err := ctagsAddSymbols(todo, b.parser, b.opts.CTags)
		if b.opts.CTagsMustSucceed && err != nil {
			return nil, err
		}
		if err != nil {
			log.Printf("ignoring %s error: %v", b.opts.CTags, err)
		}
	}

	name := b.opts.shardName(nextShardNum)

	shardBuilder, err := b.newShardBuilder()
	if err != nil {
		return nil, err
	}
	sortDocuments(todo)
	for _, t := range todo {
		if err := shardBuilder.Add(*t); err != nil {
			return nil, err
		}
	}

	return b.writeShard(name, shardBuilder)
}

func (b *Builder) newShardBuilder() (*zoekt.IndexBuilder, error) {
	desc := b.opts.RepositoryDescription
	desc.SubRepoMap = b.opts.SubRepositories
	desc.IndexOptions = b.opts.HashOptions()

	shardBuilder, err := zoekt.NewIndexBuilder(&desc)
	if err != nil {
		return nil, err
	}
	return shardBuilder, nil
}

func (b *Builder) writeShard(fn string, ib *zoekt.IndexBuilder) (*finishedShard, error) {
	dir := filepath.Dir(fn)
	if err := os.MkdirAll(dir, 0700); err != nil {
		return nil, err
	}

	f, err := ioutil.TempFile(dir, filepath.Base(fn))
	if err != nil {
		return nil, err
	}
	if runtime.GOOS != "windows" {
		if err := f.Chmod(0666 &^ umask); err != nil {
			return nil, err
		}
	}

	defer f.Close()
	if err := ib.Write(f); err != nil {
		return nil, err
	}
	fi, err := f.Stat()
	if err != nil {
		return nil, err
	}
	if err := f.Close(); err != nil {
		return nil, err
	}

	log.Printf("finished %s: %d index bytes (overhead %3.1f)", fn, fi.Size(),
		float64(fi.Size())/float64(ib.ContentSize()+1))

	return &finishedShard{f.Name(), fn}, nil
}

// umask holds the Umask of the current process
var umask os.FileMode<|MERGE_RESOLUTION|>--- conflicted
+++ resolved
@@ -305,16 +305,7 @@
 	for {
 		shard := b.nextShardNum
 		b.nextShardNum++
-<<<<<<< HEAD
-		name, err := b.opts.shardName(shard)
-		if err != nil {
-			break
-		}
-
-		log.Printf("Builder.deleteRemainingShards %s", name)
-=======
 		name := b.opts.shardName(shard)
->>>>>>> dd7d9816
 		if err := os.Remove(name); os.IsNotExist(err) {
 			break
 		}
