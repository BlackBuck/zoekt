--- conflicted
+++ resolved
@@ -135,58 +135,7 @@
 			lastCfg = cfg
 		}
 
-<<<<<<< HEAD
-		// Randomize the ordering in which we query
-		// things. This is to ensure that quota limits don't
-		// always hit the last one in the list.
-		lastCfg = randomize(lastCfg)
-		for _, c := range lastCfg {
-			if c.GithubUser != "" {
-				cmd := exec.Command("zoekt-mirror-github",
-					"-dest", repoDir)
-				if c.GithubUser != "" {
-					cmd.Args = append(cmd.Args, "-user", c.GithubUser)
-				}
-				if c.Name != "" {
-					cmd.Args = append(cmd.Args, "-name", c.Name)
-				}
-				if c.Exclude != "" {
-					cmd.Args = append(cmd.Args, "-exclude", c.Exclude)
-				}
-				loggedRun(cmd)
-			} else if c.GitilesURL != "" {
-				cmd := exec.Command("zoekt-mirror-gitiles",
-					"-dest", repoDir, "-name", c.Name)
-				if c.Exclude != "" {
-					cmd.Args = append(cmd.Args, "-exclude", c.Exclude)
-				}
-				cmd.Args = append(cmd.Args, c.GitilesURL)
-				loggedRun(cmd)
-			} else if c.CGitURL != "" {
-				cmd := exec.Command("zoekt-mirror-gitiles",
-					"-type", "cgit",
-					"-dest", repoDir, "-name", c.Name)
-				if c.Exclude != "" {
-					cmd.Args = append(cmd.Args, "-exclude", c.Exclude)
-				}
-				cmd.Args = append(cmd.Args, c.CGitURL)
-				loggedRun(cmd)
-			} else if c.SourcegraphURL != "" {
-				cmd := exec.Command("zoekt-mirror-sourcegraph",
-					"-dest", repoDir)
-				if c.Name != "" {
-					cmd.Args = append(cmd.Args, "-name", c.Name)
-				}
-				if c.Exclude != "" {
-					cmd.Args = append(cmd.Args, "-exclude", c.Exclude)
-				}
-				cmd.Args = append(cmd.Args, c.SourcegraphURL)
-				loggedRun(cmd)
-			}
-		}
-=======
 		executeMirror(lastCfg, repoDir)
->>>>>>> d7fb2cce
 
 		select {
 		case <-watcher:
@@ -250,6 +199,17 @@
 			}
 			cmd.Args = append(cmd.Args, c.CGitURL)
 			loggedRun(cmd)
+		} else if c.SourcegraphURL != "" {
+			cmd := exec.Command("zoekt-mirror-sourcegraph",
+				"-dest", repoDir)
+			if c.Name != "" {
+				cmd.Args = append(cmd.Args, "-name", c.Name)
+			}
+			if c.Exclude != "" {
+				cmd.Args = append(cmd.Args, "-exclude", c.Exclude)
+			}
+			cmd.Args = append(cmd.Args, c.SourcegraphURL)
+			loggedRun(cmd)
 		}
 	}
 }
