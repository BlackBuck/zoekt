// Copyright 2017 Google Inc. All rights reserved.
//
// Licensed under the Apache License, Version 2.0 (the "License");
// you may not use this file except in compliance with the License.
// You may obtain a copy of the License at
//
//    http://www.apache.org/licenses/LICENSE-2.0
//
// Unless required by applicable law or agreed to in writing, software
// distributed under the License is distributed on an "AS IS" BASIS,
// WITHOUT WARRANTIES OR CONDITIONS OF ANY KIND, either express or implied.
// See the License for the specific language governing permissions and
// limitations under the License.

package zoekt

// IndexFormatVersion is a version number. It is increased every time the
// on-disk index format is changed.
// 5: subrepositories.
// 6: remove size prefix for posting varint list.
// 7: move subrepos into Repository struct.
// 8: move repoMetaData out of indexMetadata
// 9: use bigendian uint64 for trigrams.
// 10: sections for rune offsets.
// 11: file ends in rune offsets.
// 12: 64-bit branchmasks.
// 13: content checksums
// 14: languages
// 15: rune based symbol sections
// 16: ctags metadata
const IndexFormatVersion = 16

// FeatureVersion is increased if a feature is added that requires reindexing data
// without changing the format version
// 2: Rank field for shards.
// 3: Rank documents within shards
// 4: Dedup file bugfix
// 5: Remove max line size limit
// 6: Include '#' into the LineFragment template
// 7: Record skip reasons in the index.
// 8: Record source path in the index.
<<<<<<< HEAD
// 9: Store ctags metadata
const FeatureVersion = 9

func init() {
	ensureSourcegraphSymbolsHack()
}

func ensureSourcegraphSymbolsHack() {
	if IndexFormatVersion != 16 {
		panic(`Sourcegraph: While we are on version 16 we have added code into
	read.go which supports reading IndexFormatVersion 15. If you change the
	IndexFormatVersion please reach out to Kevin and Keegan.`)
	}
	if FeatureVersion != 9 {
		panic(`Sourcegraph: While we are on FeatureVersion 9 we have added code into
	read.go which supports reading FeatureVersion 8. If you change the
	FeatureVersion please reach out to Kevin and Keegan.`)
	}
}
=======
// 9: Bump default max file size.
const FeatureVersion = 9
>>>>>>> f3563d0a

type indexTOC struct {
	fileContents compoundSection
	fileNames    compoundSection
	fileSections compoundSection
	postings     compoundSection
	newlines     compoundSection
	ngramText    simpleSection
	runeOffsets  simpleSection
	fileEndRunes simpleSection
	languages    simpleSection

	fileEndSymbol  simpleSection
	symbolMap      lazyCompoundSection
	symbolKindMap  compoundSection
	symbolMetaData simpleSection

	branchMasks simpleSection
	subRepos    simpleSection

	nameNgramText    simpleSection
	namePostings     compoundSection
	nameRuneOffsets  simpleSection
	metaData         simpleSection
	repoMetaData     simpleSection
	nameEndRunes     simpleSection
	contentChecksums simpleSection
	runeDocSections  simpleSection
}

func (t *indexTOC) sectionsHACK(expectedSectionCount uint32) []section {
	ensureSourcegraphSymbolsHack()

	// Sourcegraph hack for v15.
	if expectedSectionCount == 19 {
		return []section{
			// This must be first, so it can be reliably read across
			// file format versions.
			&t.metaData,
			&t.repoMetaData,
			&t.fileContents,
			&t.fileNames,
			&t.fileSections,
			&t.newlines,
			&t.ngramText,
			&t.postings,
			&t.nameNgramText,
			&t.namePostings,
			&t.branchMasks,
			&t.subRepos,
			&t.runeOffsets,
			&t.nameRuneOffsets,
			&t.fileEndRunes,
			&t.nameEndRunes,
			&t.contentChecksums,
			&t.languages,
			&t.runeDocSections,
		}
	}

	return t.sections()
}

func (t *indexTOC) sections() []section {
	return []section{
		// This must be first, so it can be reliably read across
		// file format versions.
		&t.metaData,
		&t.repoMetaData,
		&t.fileContents,
		&t.fileNames,
		&t.fileSections,
		&t.fileEndSymbol,
		&t.symbolMap,
		&t.symbolKindMap,
		&t.symbolMetaData,
		&t.newlines,
		&t.ngramText,
		&t.postings,
		&t.nameNgramText,
		&t.namePostings,
		&t.branchMasks,
		&t.subRepos,
		&t.runeOffsets,
		&t.nameRuneOffsets,
		&t.fileEndRunes,
		&t.nameEndRunes,
		&t.contentChecksums,
		&t.languages,
		&t.runeDocSections,
	}
}<|MERGE_RESOLUTION|>--- conflicted
+++ resolved
@@ -39,8 +39,7 @@
 // 6: Include '#' into the LineFragment template
 // 7: Record skip reasons in the index.
 // 8: Record source path in the index.
-<<<<<<< HEAD
-// 9: Store ctags metadata
+// 9: Store ctags metadata & bump default max file size
 const FeatureVersion = 9
 
 func init() {
@@ -59,10 +58,6 @@
 	FeatureVersion please reach out to Kevin and Keegan.`)
 	}
 }
-=======
-// 9: Bump default max file size.
-const FeatureVersion = 9
->>>>>>> f3563d0a
 
 type indexTOC struct {
 	fileContents compoundSection
