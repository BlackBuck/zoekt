--- conflicted
+++ resolved
@@ -167,15 +167,10 @@
 		mux.HandleFunc("/search", s.serveSearch)
 		mux.HandleFunc("/", s.serveSearchBox)
 		mux.HandleFunc("/about", s.serveAbout)
-<<<<<<< HEAD
+		mux.HandleFunc("/print", s.servePrint)
 	}
 	if s.RPC {
 		mux.Handle(rpc.DefaultRPCPath, rpc.Server(s.Searcher)) // /rpc
-	}
-	if s.Print {
-=======
->>>>>>> 3598c329
-		mux.HandleFunc("/print", s.servePrint)
 	}
 
 	return mux, nil
